--- conflicted
+++ resolved
@@ -519,19 +519,11 @@
                                   device=device)
         if hasattr(self.decoder, 'left_decoder'):
             decoder_out, _, _ = self.decoder.left_decoder(
-<<<<<<< HEAD
                 encoder_out, encoder_mask, l_hyps_pad,
                 hyps_lens)  # (beam_size, max_hyps_len, vocab_size)
         else:
             decoder_out, _ = self.decoder(
                 encoder_out, encoder_mask, l_hyps_pad,
-=======
-                encoder_out, encoder_mask, hyps_pad,
-                hyps_lens)  # (beam_size, max_hyps_len, vocab_size)
-        else:
-            decoder_out, _ = self.decoder(
-                encoder_out, encoder_mask, hyps_pad,
->>>>>>> cc412274
                 hyps_lens)  # (beam_size, max_hyps_len, vocab_size)
 
         decoder_out = torch.nn.functional.log_softmax(decoder_out, dim=-1)
@@ -539,11 +531,7 @@
 
 
         if reverse_weight > 0 and  hasattr(self.decoder, 'right_decoder'):
-<<<<<<< HEAD
             _, r_decoder_out, _ = self.decoder.right_decoder(
-=======
-            r_decoder_out, _, _ = self.decoder.right_decoder(
->>>>>>> cc412274
                 encoder_out, encoder_mask, r_hyps_pad, hyps_lens, reverse=True 
                 )  # (beam_size, max_hyps_len, vocab_size)
             r_decoder_out = torch.nn.functional.log_softmax(r_decoder_out,
@@ -693,8 +681,10 @@
         decoder_out = torch.nn.functional.log_softmax(decoder_out, dim=-1)
 
         r_decoder_out = torch.tensor(0.0)
-        # right to left decoder may be not used during decoding process, which depends on reverse_weight param.
-        if  r_hyps is not None and hasattr(self.decoder, 'right_decoder') and reverse_weight > 0:
+        # right to left decoder may be not used during decoding process,
+        # which depends on reverse_weight param.
+        if  r_hyps is not None and hasattr(self.decoder, 'right_decoder')
+                                           and reverse_weight > 0:
             r_decoder_out, _, _ = self.decoder.right_decoder(
                 encoder_out, encoder_mask, r_hyps,
                 hyps_lens, reverse=True)  # (num_hyps, max_hyps_len, vocab_size)
