# Copyright (c) 2020 Mobvoi Inc. (authors: Binbin Zhang, Di Wu)
#
# Licensed under the Apache License, Version 2.0 (the "License");
# you may not use this file except in compliance with the License.
# You may obtain a copy of the License at
#
#     http://www.apache.org/licenses/LICENSE-2.0
#
# Unless required by applicable law or agreed to in writing, software
# distributed under the License is distributed on an "AS IS" BASIS,
# WITHOUT WARRANTIES OR CONDITIONS OF ANY KIND, either express or implied.
# See the License for the specific language governing permissions and
# limitations under the License.

from collections import defaultdict
from typing import List, Optional, Tuple

import torch

from torch.nn.utils.rnn import pad_sequence

from wenet.transformer.cmvn import GlobalCMVN
from wenet.transformer.ctc import CTC
from wenet.transformer.decoder import (TransformerDecoder,
                                       BiTransformerDecoder)
from wenet.transformer.encoder import ConformerEncoder
from wenet.transformer.encoder import TransformerEncoder
from wenet.transformer.label_smoothing_loss import LabelSmoothingLoss
from wenet.utils.cmvn import load_cmvn
from wenet.utils.common import (IGNORE_ID, add_sos_eos, log_add,
                                remove_duplicates_and_blank, th_accuracy,
                                reverse_pad_list)
from wenet.utils.mask import (make_pad_mask, mask_finished_preds,
                              mask_finished_scores, subsequent_mask)


class ASRModel(torch.nn.Module):
    """CTC-attention hybrid Encoder-Decoder model"""
    def __init__(
        self,
        vocab_size: int,
        encoder: TransformerEncoder,
        decoder: TransformerDecoder,
        ctc: CTC,
        ctc_weight: float = 0.5,
        ignore_id: int = IGNORE_ID,
        reverse_weight: float = 0.0,
        lsm_weight: float = 0.0,
        length_normalized_loss: bool = False,
    ):
        assert 0.0 <= ctc_weight <= 1.0, ctc_weight

        super().__init__()
        # note that eos is the same as sos (equivalent ID)
        self.sos = vocab_size - 1
        self.eos = vocab_size - 1
        self.vocab_size = vocab_size
        self.ignore_id = ignore_id
        self.ctc_weight = ctc_weight
        self.reverse_weight = reverse_weight

        self.encoder = encoder
        self.decoder = decoder
        self.ctc = ctc
        self.criterion_att = LabelSmoothingLoss(
            size=vocab_size,
            padding_idx=ignore_id,
            smoothing=lsm_weight,
            normalize_length=length_normalized_loss,
        )

    def forward(
        self,
        speech: torch.Tensor,
        speech_lengths: torch.Tensor,
        text: torch.Tensor,
        text_lengths: torch.Tensor,
    ) -> Tuple[Optional[torch.Tensor], Optional[torch.Tensor],
               Optional[torch.Tensor]]:
        """Frontend + Encoder + Decoder + Calc loss

        Args:
            speech: (Batch, Length, ...)
            speech_lengths: (Batch, )
            text: (Batch, Length)
            text_lengths: (Batch,)
        """
        assert text_lengths.dim() == 1, text_lengths.shape
        # Check that batch_size is unified
        assert (speech.shape[0] == speech_lengths.shape[0] == text.shape[0] ==
                text_lengths.shape[0]), (speech.shape, speech_lengths.shape,
                                         text.shape, text_lengths.shape)
        # 1. Encoder
        encoder_out, encoder_mask = self.encoder(speech, speech_lengths)
        encoder_out_lens = encoder_mask.squeeze(1).sum(1)

        # 2a. Attention-decoder branch
        if self.ctc_weight != 1.0:
            loss_att, acc_att = self._calc_att_loss(encoder_out, encoder_mask,
                                                    text, text_lengths)
        else:
            loss_att = None

        # 2b. CTC branch
        if self.ctc_weight != 0.0:
            loss_ctc = self.ctc(encoder_out, encoder_out_lens, text,
                                text_lengths)
        else:
            loss_ctc = None

        if loss_ctc is None:
            loss = loss_att
        elif loss_att is None:
            loss = loss_ctc
        else:
            loss = self.ctc_weight * loss_ctc + (1 -
                                                 self.ctc_weight) * loss_att
        return loss, loss_att, loss_ctc

    def _calc_att_loss(
        self,
        encoder_out: torch.Tensor,
        encoder_mask: torch.Tensor,
        ys_pad: torch.Tensor,
        ys_pad_lens: torch.Tensor,
    ) -> Tuple[torch.Tensor, float]:
        ys_in_pad, ys_out_pad = add_sos_eos(ys_pad, self.sos, self.eos,
                                            self.ignore_id)
        ys_in_lens = ys_pad_lens + 1

        # reverse the seq, used for right to left decoder
        r_ys_pad = reverse_pad_list(ys_pad, ys_pad_lens, float(self.ignore_id))
        r_ys_in_pad, r_ys_out_pad = add_sos_eos(r_ys_pad, self.sos, self.eos,
                                                self.ignore_id)
        # 1. Forward decoder
        decoder_out, r_decoder_out, _ = self.decoder(encoder_out, encoder_mask,
                                                     ys_in_pad, ys_in_lens,
                                                     r_ys_in_pad,
                                                     self.reverse_weight)
        # 2. Compute attention loss
        loss_att = self.criterion_att(decoder_out, ys_out_pad)
        r_loss_att = torch.tensor(0.0)
        if self.reverse_weight > 0.0:
            r_loss_att = self.criterion_att(r_decoder_out, r_ys_out_pad)
        loss_att = loss_att * (
            1 - self.reverse_weight) + r_loss_att * self.reverse_weight
        acc_att = th_accuracy(
            decoder_out.view(-1, self.vocab_size),
            ys_out_pad,
            ignore_label=self.ignore_id,
        )
        return loss_att, acc_att

    def _forward_encoder(
        self,
        speech: torch.Tensor,
        speech_lengths: torch.Tensor,
        decoding_chunk_size: int = -1,
        num_decoding_left_chunks: int = -1,
        simulate_streaming: bool = False,
    ) -> Tuple[torch.Tensor, torch.Tensor]:
        # Let's assume B = batch_size
        # 1. Encoder
        if simulate_streaming and decoding_chunk_size > 0:
            encoder_out, encoder_mask = self.encoder.forward_chunk_by_chunk(
                speech,
                decoding_chunk_size=decoding_chunk_size,
                num_decoding_left_chunks=num_decoding_left_chunks
            )  # (B, maxlen, encoder_dim)
        else:
            encoder_out, encoder_mask = self.encoder(
                speech,
                speech_lengths,
                decoding_chunk_size=decoding_chunk_size,
                num_decoding_left_chunks=num_decoding_left_chunks
            )  # (B, maxlen, encoder_dim)
        return encoder_out, encoder_mask

    def recognize(
        self,
        speech: torch.Tensor,
        speech_lengths: torch.Tensor,
        beam_size: int = 10,
        decoding_chunk_size: int = -1,
        num_decoding_left_chunks: int = -1,
        simulate_streaming: bool = False,
    ) -> torch.Tensor:
        """ Apply beam search on attention decoder

        Args:
            speech (torch.Tensor): (batch, max_len, feat_dim)
            speech_length (torch.Tensor): (batch, )
            beam_size (int): beam size for beam search
            decoding_chunk_size (int): decoding chunk for dynamic chunk
                trained model.
                <0: for decoding, use full chunk.
                >0: for decoding, use fixed chunk size as set.
                0: used for training, it's prohibited here
            simulate_streaming (bool): whether do encoder forward in a
                streaming fashion

        Returns:
            torch.Tensor: decoding result, (batch, max_result_len)
        """
        assert speech.shape[0] == speech_lengths.shape[0]
        assert decoding_chunk_size != 0
        device = speech.device
        batch_size = speech.shape[0]

        # Let's assume B = batch_size and N = beam_size
        # 1. Encoder
        encoder_out, encoder_mask = self._forward_encoder(
            speech, speech_lengths, decoding_chunk_size,
            num_decoding_left_chunks,
            simulate_streaming)  # (B, maxlen, encoder_dim)
        maxlen = encoder_out.size(1)
        encoder_dim = encoder_out.size(2)
        running_size = batch_size * beam_size
        encoder_out = encoder_out.unsqueeze(1).repeat(1, beam_size, 1, 1).view(
            running_size, maxlen, encoder_dim)  # (B*N, maxlen, encoder_dim)
        encoder_mask = encoder_mask.unsqueeze(1).repeat(
            1, beam_size, 1, 1).view(running_size, 1,
                                     maxlen)  # (B*N, 1, max_len)

        hyps = torch.ones([running_size, 1], dtype=torch.long,
                          device=device).fill_(self.sos)  # (B*N, 1)
        scores = torch.tensor([0.0] + [-float('inf')] * (beam_size - 1),
                              dtype=torch.float)
        scores = scores.to(device).repeat([batch_size]).unsqueeze(1).to(
            device)  # (B*N, 1)
        end_flag = torch.zeros_like(scores, dtype=torch.bool, device=device)
        cache: Optional[List[torch.Tensor]] = None
        # 2. Decoder forward step by step
        for i in range(1, maxlen + 1):
            # Stop if all batch and all beam produce eos
            if end_flag.sum() == running_size:
                break
            # 2.1 Forward decoder step
            hyps_mask = subsequent_mask(i).unsqueeze(0).repeat(
                running_size, 1, 1).to(device)  # (B*N, i, i)
            # logp: (B*N, vocab)
            logp, cache = self.decoder.forward_one_step(
                encoder_out, encoder_mask, hyps, hyps_mask, cache)
            # 2.2 First beam prune: select topk best prob at current time
            top_k_logp, top_k_index = logp.topk(beam_size)  # (B*N, N)
            top_k_logp = mask_finished_scores(top_k_logp, end_flag)
            top_k_index = mask_finished_preds(top_k_index, end_flag, self.eos)
            # 2.3 Seconde beam prune: select topk score with history
            scores = scores + top_k_logp  # (B*N, N), broadcast add
            scores = scores.view(batch_size, beam_size * beam_size)  # (B, N*N)
            scores, offset_k_index = scores.topk(k=beam_size)  # (B, N)
            scores = scores.view(-1, 1)  # (B*N, 1)
            # 2.4. Compute base index in top_k_index,
            # regard top_k_index as (B*N*N),regard offset_k_index as (B*N),
            # then find offset_k_index in top_k_index
            base_k_index = torch.arange(batch_size, device=device).view(
                -1, 1).repeat([1, beam_size])  # (B, N)
            base_k_index = base_k_index * beam_size * beam_size
            best_k_index = base_k_index.view(-1) + offset_k_index.view(
                -1)  # (B*N)

            # 2.5 Update best hyps
            best_k_pred = torch.index_select(top_k_index.view(-1),
                                             dim=-1,
                                             index=best_k_index)  # (B*N)
            best_hyps_index = best_k_index // beam_size
            last_best_k_hyps = torch.index_select(
                hyps, dim=0, index=best_hyps_index)  # (B*N, i)
            hyps = torch.cat((last_best_k_hyps, best_k_pred.view(-1, 1)),
                             dim=1)  # (B*N, i+1)

            # 2.6 Update end flag
            end_flag = torch.eq(hyps[:, -1], self.eos).view(-1, 1)

        # 3. Select best of best
        scores = scores.view(batch_size, beam_size)
        # TODO: length normalization
        best_index = torch.argmax(scores, dim=-1).long()
        best_hyps_index = best_index + torch.arange(
            batch_size, dtype=torch.long, device=device) * beam_size
        best_hyps = torch.index_select(hyps, dim=0, index=best_hyps_index)
        best_hyps = best_hyps[:, 1:]
        return best_hyps

    def ctc_greedy_search(
        self,
        speech: torch.Tensor,
        speech_lengths: torch.Tensor,
        decoding_chunk_size: int = -1,
        num_decoding_left_chunks: int = -1,
        simulate_streaming: bool = False,
    ) -> List[List[int]]:
        """ Apply CTC greedy search

        Args:
            speech (torch.Tensor): (batch, max_len, feat_dim)
            speech_length (torch.Tensor): (batch, )
            beam_size (int): beam size for beam search
            decoding_chunk_size (int): decoding chunk for dynamic chunk
                trained model.
                <0: for decoding, use full chunk.
                >0: for decoding, use fixed chunk size as set.
                0: used for training, it's prohibited here
            simulate_streaming (bool): whether do encoder forward in a
                streaming fashion
        Returns:
            List[List[int]]: best path result
        """
        assert speech.shape[0] == speech_lengths.shape[0]
        assert decoding_chunk_size != 0
        batch_size = speech.shape[0]
        # Let's assume B = batch_size
        encoder_out, encoder_mask = self._forward_encoder(
            speech, speech_lengths, decoding_chunk_size,
            num_decoding_left_chunks,
            simulate_streaming)  # (B, maxlen, encoder_dim)
        maxlen = encoder_out.size(1)
        encoder_out_lens = encoder_mask.squeeze(1).sum(1)
        ctc_probs = self.ctc.log_softmax(
            encoder_out)  # (B, maxlen, vocab_size)
        topk_prob, topk_index = ctc_probs.topk(1, dim=2)  # (B, maxlen, 1)
        topk_index = topk_index.view(batch_size, maxlen)  # (B, maxlen)
        mask = make_pad_mask(encoder_out_lens)  # (B, maxlen)
        topk_index = topk_index.masked_fill_(mask, self.eos)  # (B, maxlen)
        hyps = [hyp.tolist() for hyp in topk_index]
        hyps = [remove_duplicates_and_blank(hyp) for hyp in hyps]
        return hyps

    def _ctc_prefix_beam_search(
        self,
        speech: torch.Tensor,
        speech_lengths: torch.Tensor,
        beam_size: int,
        decoding_chunk_size: int = -1,
        num_decoding_left_chunks: int = -1,
        simulate_streaming: bool = False,
    ) -> Tuple[List[List[int]], torch.Tensor]:
        """ CTC prefix beam search inner implementation

        Args:
            speech (torch.Tensor): (batch, max_len, feat_dim)
            speech_length (torch.Tensor): (batch, )
            beam_size (int): beam size for beam search
            decoding_chunk_size (int): decoding chunk for dynamic chunk
                trained model.
                <0: for decoding, use full chunk.
                >0: for decoding, use fixed chunk size as set.
                0: used for training, it's prohibited here
            simulate_streaming (bool): whether do encoder forward in a
                streaming fashion

        Returns:
            List[List[int]]: nbest results
            torch.Tensor: encoder output, (1, max_len, encoder_dim),
                it will be used for rescoring in attention rescoring mode
        """
        assert speech.shape[0] == speech_lengths.shape[0]
        assert decoding_chunk_size != 0
        batch_size = speech.shape[0]
        # For CTC prefix beam search, we only support batch_size=1
        assert batch_size == 1
        # Let's assume B = batch_size and N = beam_size
        # 1. Encoder forward and get CTC score
        encoder_out, encoder_mask = self._forward_encoder(
            speech, speech_lengths, decoding_chunk_size,
            num_decoding_left_chunks,
            simulate_streaming)  # (B, maxlen, encoder_dim)
        maxlen = encoder_out.size(1)
        ctc_probs = self.ctc.log_softmax(
            encoder_out)  # (1, maxlen, vocab_size)
        ctc_probs = ctc_probs.squeeze(0)
        # cur_hyps: (prefix, (blank_ending_score, none_blank_ending_score))
        cur_hyps = [(tuple(), (0.0, -float('inf')))]
        # 2. CTC beam search step by step
        for t in range(0, maxlen):
            logp = ctc_probs[t]  # (vocab_size,)
            # key: prefix, value (pb, pnb), default value(-inf, -inf)
            next_hyps = defaultdict(lambda: (-float('inf'), -float('inf')))
            # 2.1 First beam prune: select topk best
            top_k_logp, top_k_index = logp.topk(beam_size)  # (beam_size,)
            for s in top_k_index:
                s = s.item()
                ps = logp[s].item()
                for prefix, (pb, pnb) in cur_hyps:
                    last = prefix[-1] if len(prefix) > 0 else None
                    if s == 0:  # blank
                        n_pb, n_pnb = next_hyps[prefix]
                        n_pb = log_add([n_pb, pb + ps, pnb + ps])
                        next_hyps[prefix] = (n_pb, n_pnb)
                    elif s == last:
                        #  Update *ss -> *s;
                        n_pb, n_pnb = next_hyps[prefix]
                        n_pnb = log_add([n_pnb, pnb + ps])
                        next_hyps[prefix] = (n_pb, n_pnb)
                        # Update *s-s -> *ss, - is for blank
                        n_prefix = prefix + (s, )
                        n_pb, n_pnb = next_hyps[n_prefix]
                        n_pnb = log_add([n_pnb, pb + ps])
                        next_hyps[n_prefix] = (n_pb, n_pnb)
                    else:
                        n_prefix = prefix + (s, )
                        n_pb, n_pnb = next_hyps[n_prefix]
                        n_pnb = log_add([n_pnb, pb + ps, pnb + ps])
                        next_hyps[n_prefix] = (n_pb, n_pnb)

            # 2.2 Second beam prune
            next_hyps = sorted(next_hyps.items(),
                               key=lambda x: log_add(list(x[1])),
                               reverse=True)
            cur_hyps = next_hyps[:beam_size]
        hyps = [(y[0], log_add([y[1][0], y[1][1]])) for y in cur_hyps]
        return hyps, encoder_out

    def ctc_prefix_beam_search(
        self,
        speech: torch.Tensor,
        speech_lengths: torch.Tensor,
        beam_size: int,
        decoding_chunk_size: int = -1,
        num_decoding_left_chunks: int = -1,
        simulate_streaming: bool = False,
    ) -> List[int]:
        """ Apply CTC prefix beam search

        Args:
            speech (torch.Tensor): (batch, max_len, feat_dim)
            speech_length (torch.Tensor): (batch, )
            beam_size (int): beam size for beam search
            decoding_chunk_size (int): decoding chunk for dynamic chunk
                trained model.
                <0: for decoding, use full chunk.
                >0: for decoding, use fixed chunk size as set.
                0: used for training, it's prohibited here
            simulate_streaming (bool): whether do encoder forward in a
                streaming fashion

        Returns:
            List[int]: CTC prefix beam search nbest results
        """
        hyps, _ = self._ctc_prefix_beam_search(speech, speech_lengths,
                                               beam_size, decoding_chunk_size,
                                               num_decoding_left_chunks,
                                               simulate_streaming)
        return hyps[0][0]

    def attention_rescoring(
        self,
        speech: torch.Tensor,
        speech_lengths: torch.Tensor,
        beam_size: int,
        decoding_chunk_size: int = -1,
        num_decoding_left_chunks: int = -1,
        ctc_weight: float = 0.0,
        simulate_streaming: bool = False,
        reverse_weight: float = 0.0,
    ) -> List[int]:
        """ Apply attention rescoring decoding, CTC prefix beam search
            is applied first to get nbest, then we resoring the nbest on
            attention decoder with corresponding encoder out

        Args:
            speech (torch.Tensor): (batch, max_len, feat_dim)
            speech_length (torch.Tensor): (batch, )
            beam_size (int): beam size for beam search
            decoding_chunk_size (int): decoding chunk for dynamic chunk
                trained model.
                <0: for decoding, use full chunk.
                >0: for decoding, use fixed chunk size as set.
                0: used for training, it's prohibited here
            simulate_streaming (bool): whether do encoder forward in a
                streaming fashion
            reverse_weight (float): right to left decoder weight
            ctc_weight (float): ctc score weight

        Returns:
            List[int]: Attention rescoring result
        """
        assert speech.shape[0] == speech_lengths.shape[0]
        assert decoding_chunk_size != 0
        if reverse_weight > 0.0:
            # decoder should be a bitransformer decoder if reverse_weight > 0.0
            assert hasattr(self.decoder, 'right_decoder')
        device = speech.device
        batch_size = speech.shape[0]
        # For attention rescoring we only support batch_size=1
        assert batch_size == 1
        # encoder_out: (1, maxlen, encoder_dim), len(hyps) = beam_size
        hyps, encoder_out = self._ctc_prefix_beam_search(
            speech, speech_lengths, beam_size, decoding_chunk_size,
            num_decoding_left_chunks, simulate_streaming)

        assert len(hyps) == beam_size
        hyps_pad = pad_sequence([
            torch.tensor(hyp[0], device=device, dtype=torch.long)
            for hyp in hyps
        ], True, self.ignore_id)  # (beam_size, max_hyps_len)
        ori_hyps_pad = hyps_pad
        hyps_lens = torch.tensor([len(hyp[0]) for hyp in hyps],
                                 device=device,
                                 dtype=torch.long)  # (beam_size,)
        hyps_pad, _ = add_sos_eos(hyps_pad, self.sos, self.eos, self.ignore_id)
        hyps_lens = hyps_lens + 1  # Add <sos> at begining
        encoder_out = encoder_out.repeat(beam_size, 1, 1)
        encoder_mask = torch.ones(beam_size,
                                  1,
                                  encoder_out.size(1),
                                  dtype=torch.bool,
                                  device=device)
        # used for right to left decoder
        r_hyps_pad = reverse_pad_list(ori_hyps_pad, hyps_lens, self.ignore_id)
<<<<<<< HEAD
        r_hyps_pad, _ = add_sos_eos(r_hyps_pad, self.sos, self.eos,
                                    self.ignore_id)
=======
        r_hyps_pad, _ = add_sos_eos(r_hyps_pad, self.sos, self.eos, self.ignore_id)
>>>>>>> e979b4ed
        decoder_out, r_decoder_out, _ = self.decoder(
            encoder_out, encoder_mask, hyps_pad, hyps_lens, r_hyps_pad,
            reverse_weight)  # (beam_size, max_hyps_len, vocab_size)
        decoder_out = torch.nn.functional.log_softmax(decoder_out, dim=-1)
        decoder_out = decoder_out.cpu().numpy()
        # r_dccoder_out will be 0.0, if reverse_weight is 0.0 or decoder is a
        # conventiaonltransformer decoder.
        r_decoder_out = torch.nn.functional.log_softmax(r_decoder_out, dim=-1)
        r_decoder_out = r_decoder_out.cpu().numpy()
        # Only use decoder score for rescoring
        best_score = -float('inf')
        best_index = 0
        for i, hyp in enumerate(hyps):
            score = 0.0
            for j, w in enumerate(hyp[0]):
                score += decoder_out[i][j][w]
            score += decoder_out[i][len(hyp[0])][self.eos]
            # add right to left decoder score
            if reverse_weight > 0:
                r_score = 0.0
                for j, w in enumerate(hyp[0]):
                    r_score += r_decoder_out[i][len(hyp[0]) - j - 1][w]
                r_score += r_decoder_out[i][len(hyp[0])][self.eos]
                score = score * (1 - reverse_weight) + r_score * reverse_weight
            # add ctc score
            score += hyp[1] * ctc_weight
            if score > best_score:
                best_score = score
                best_index = i
        return hyps[best_index][0]

    @torch.jit.export
    def subsampling_rate(self) -> int:
        """ Export interface for c++ call, return subsampling_rate of the
            model
        """
        return self.encoder.embed.subsampling_rate

    @torch.jit.export
    def right_context(self) -> int:
        """ Export interface for c++ call, return right_context of the model
        """
        return self.encoder.embed.right_context

    @torch.jit.export
    def sos_symbol(self) -> int:
        """ Export interface for c++ call, return sos symbol id of the model
        """
        return self.sos

    @torch.jit.export
    def eos_symbol(self) -> int:
        """ Export interface for c++ call, return eos symbol id of the model
        """
        return self.eos

    @torch.jit.export
    def forward_encoder_chunk(
        self,
        xs: torch.Tensor,
        offset: int,
        required_cache_size: int,
        subsampling_cache: Optional[torch.Tensor] = None,
        elayers_output_cache: Optional[List[torch.Tensor]] = None,
        conformer_cnn_cache: Optional[List[torch.Tensor]] = None,
    ) -> Tuple[torch.Tensor, torch.Tensor, List[torch.Tensor],
               List[torch.Tensor]]:
        """ Export interface for c++ call, give input chunk xs, and return
            output from time 0 to current chunk.

        Args:
            xs (torch.Tensor): chunk input
            subsampling_cache (Optional[torch.Tensor]): subsampling cache
            elayers_output_cache (Optional[List[torch.Tensor]]):
                transformer/conformer encoder layers output cache
            conformer_cnn_cache (Optional[List[torch.Tensor]]): conformer
                cnn cache

        Returns:
            torch.Tensor: output, it ranges from time 0 to current chunk.
            torch.Tensor: subsampling cache
            List[torch.Tensor]: attention cache
            List[torch.Tensor]: conformer cnn cache

        """
        return self.encoder.forward_chunk(xs, offset, required_cache_size,
                                          subsampling_cache,
                                          elayers_output_cache,
                                          conformer_cnn_cache)

    @torch.jit.export
    def ctc_activation(self, xs: torch.Tensor) -> torch.Tensor:
        """ Export interface for c++ call, apply linear transform and log
            softmax before ctc
        Args:
            xs (torch.Tensor): encoder output

        Returns:
            torch.Tensor: activation before ctc

        """
        return self.ctc.log_softmax(xs)

    @torch.jit.export
    def is_bidirectional_decoder(self) -> bool:
        """
        Returns:
            torch.Tensor: decoder output
        """
        if hasattr(self.decoder, 'right_decoder'):
            return True
        else:
            return False

    @torch.jit.export
    def forward_attention_decoder(
        self,
        hyps: torch.Tensor,
        hyps_lens: torch.Tensor,
        encoder_out: torch.Tensor,
        reverse_weight: float = 0,
    ) -> Tuple[torch.Tensor, torch.Tensor]:
        """ Export interface for c++ call, forward decoder with multiple
            hypothesis from ctc prefix beam search and one encoder output
        Args:
            hyps (torch.Tensor): hyps from ctc prefix beam search, already
                pad sos at the begining
            hyps_lens (torch.Tensor): length of each hyp in hyps
            encoder_out (torch.Tensor): corresponding encoder output
            r_hyps (torch.Tensor): hyps from ctc prefix beam search, already
                pad eos at the begining which is used fo right to left decoder
            reverse_weight: used for verfing whether used right to left decoder,
            > 0 will use.

        Returns:
            torch.Tensor: decoder output
        """
        assert encoder_out.size(0) == 1
        num_hyps = hyps.size(0)
        assert hyps_lens.size(0) == num_hyps
        encoder_out = encoder_out.repeat(num_hyps, 1, 1)
        encoder_mask = torch.ones(num_hyps,
                                  1,
                                  encoder_out.size(1),
                                  dtype=torch.bool,
                                  device=encoder_out.device)
        # input for right to left decoder
        # this hyps_lens has count <sos> token, we need minus it.
        r_hyps_lens = hyps_lens - 1
        # this hyps has included <sos> token, so it should be
        # convert the original hyps.
        r_hyps = hyps[:, 1:]
        r_hyps = reverse_pad_list(r_hyps, r_hyps_lens, float(self.ignore_id))
        r_hyps, _ = add_sos_eos(r_hyps, self.sos, self.eos, self.ignore_id)
        decoder_out, r_decoder_out, _ = self.decoder(
            encoder_out, encoder_mask, hyps, hyps_lens, r_hyps,
            reverse_weight)  # (num_hyps, max_hyps_len, vocab_size)
        decoder_out = torch.nn.functional.log_softmax(decoder_out, dim=-1)

        # right to left decoder may be not used during decoding process,
        # which depends on reverse_weight param.
        # r_dccoder_out will be 0.0, if reverse_weight is 0.0
        r_decoder_out = torch.nn.functional.log_softmax(r_decoder_out, dim=-1)
        return decoder_out, r_decoder_out


def init_asr_model(configs):
    if configs['cmvn_file'] is not None:
        mean, istd = load_cmvn(configs['cmvn_file'], configs['is_json_cmvn'])
        global_cmvn = GlobalCMVN(
            torch.from_numpy(mean).float(),
            torch.from_numpy(istd).float())
    else:
        global_cmvn = None

    input_dim = configs['input_dim']
    vocab_size = configs['output_dim']

    encoder_type = configs.get('encoder', 'conformer')
    decoder_type = configs.get('decoder', 'bitransformer')

    if encoder_type == 'conformer':
        encoder = ConformerEncoder(input_dim,
                                   global_cmvn=global_cmvn,
                                   **configs['encoder_conf'])
    else:
        encoder = TransformerEncoder(input_dim,
                                     global_cmvn=global_cmvn,
                                     **configs['encoder_conf'])
    if decoder_type == 'transformer':
        decoder = TransformerDecoder(vocab_size, encoder.output_size(),
                                     **configs['decoder_conf'])
    else:
        assert 0.0 < configs['model_conf']['reverse_weight'] < 1.0
        assert configs['decoder_conf']['r_num_blocks'] > 0
        decoder = BiTransformerDecoder(vocab_size, encoder.output_size(),
                                       **configs['decoder_conf'])
    ctc = CTC(vocab_size, encoder.output_size())
    model = ASRModel(
        vocab_size=vocab_size,
        encoder=encoder,
        decoder=decoder,
        ctc=ctc,
        **configs['model_conf'],
    )
    return model<|MERGE_RESOLUTION|>--- conflicted
+++ resolved
@@ -508,19 +508,15 @@
                                   device=device)
         # used for right to left decoder
         r_hyps_pad = reverse_pad_list(ori_hyps_pad, hyps_lens, self.ignore_id)
-<<<<<<< HEAD
         r_hyps_pad, _ = add_sos_eos(r_hyps_pad, self.sos, self.eos,
                                     self.ignore_id)
-=======
-        r_hyps_pad, _ = add_sos_eos(r_hyps_pad, self.sos, self.eos, self.ignore_id)
->>>>>>> e979b4ed
         decoder_out, r_decoder_out, _ = self.decoder(
             encoder_out, encoder_mask, hyps_pad, hyps_lens, r_hyps_pad,
             reverse_weight)  # (beam_size, max_hyps_len, vocab_size)
         decoder_out = torch.nn.functional.log_softmax(decoder_out, dim=-1)
         decoder_out = decoder_out.cpu().numpy()
         # r_dccoder_out will be 0.0, if reverse_weight is 0.0 or decoder is a
-        # conventiaonltransformer decoder.
+        # conventiaonl transformer decoder.
         r_decoder_out = torch.nn.functional.log_softmax(r_decoder_out, dim=-1)
         r_decoder_out = r_decoder_out.cpu().numpy()
         # Only use decoder score for rescoring
